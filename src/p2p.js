--- conflicted
+++ resolved
@@ -483,7 +483,7 @@
             steem.setReadyToReceiveTransactions(true)
             logr.info('🚀 Node startup complete - ready to process transactions and mine blocks')
 
-<<<<<<< HEAD
+        //TODO
         // During sync mode, if we get invalid phash errors, we may need to recover from a bit earlier
         // to ensure we catch the right fork
         let recoverFromBlock = p2p.recovering
@@ -494,9 +494,7 @@
             recoverFromBlock = Math.max(1, chain.getLatestBlock()._id - backtrackBlocks)
             logr.info(`Sync mode recovery: going back ${backtrackBlocks} blocks to ${recoverFromBlock} for better fork detection`)
             p2p.recovering = recoverFromBlock
-=======
             return
->>>>>>> 2571c9d4
         }
 
         let champion = peersAhead[Math.floor(Math.random()*peersAhead.length)]
